--- conflicted
+++ resolved
@@ -1741,12 +1741,7 @@
         else:
             self._cached_application_id = hikari.Snowflake((await self._rest.fetch_authorization()).application)
 
-<<<<<<< HEAD
         return self._cached_application_id
-=======
-        self._cached_application_id = application.id
-        return application.id
->>>>>>> bcabb983
 
     def set_hooks(self: _ClientT, hooks: typing.Optional[tanjun_abc.AnyHooks], /) -> _ClientT:
         """Set the general command execution hooks for this client.
