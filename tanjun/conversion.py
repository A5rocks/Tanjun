# -*- coding: utf-8 -*-
# cython: language_level=3
# BSD 3-Clause License
#
# Copyright (c) 2020-2021, Faster Speeding
# All rights reserved.
#
# Redistribution and use in source and binary forms, with or without
# modification, are permitted provided that the following conditions are met:
#
# * Redistributions of source code must retain the above copyright notice, this
#   list of conditions and the following disclaimer.
#
# * Redistributions in binary form must reproduce the above copyright notice,
#   this list of conditions and the following disclaimer in the documentation
#   and/or other materials provided with the distribution.
#
# * Neither the name of the copyright holder nor the names of its
#   contributors may be used to endorse or promote products derived from
#   this software without specific prior written permission.
#
# THIS SOFTWARE IS PROVIDED BY THE COPYRIGHT HOLDERS AND CONTRIBUTORS "AS IS"
# AND ANY EXPRESS OR IMPLIED WARRANTIES, INCLUDING, BUT NOT LIMITED TO, THE
# IMPLIED WARRANTIES OF MERCHANTABILITY AND FITNESS FOR A PARTICULAR PURPOSE ARE
# DISCLAIMED. IN NO EVENT SHALL THE COPYRIGHT HOLDER OR CONTRIBUTORS BE LIABLE
# FOR ANY DIRECT, INDIRECT, INCIDENTAL, SPECIAL, EXEMPLARY, OR CONSEQUENTIAL
# DAMAGES (INCLUDING, BUT NOT LIMITED TO, PROCUREMENT OF SUBSTITUTE GOODS OR
# SERVICES; LOSS OF USE, DATA, OR PROFITS; OR BUSINESS INTERRUPTION) HOWEVER
# CAUSED AND ON ANY THEORY OF LIABILITY, WHETHER IN CONTRACT, STRICT LIABILITY,
# OR TORT (INCLUDING NEGLIGENCE OR OTHERWISE) ARISING IN ANY WAY OUT OF THE USE
# OF THIS SOFTWARE, EVEN IF ADVISED OF THE POSSIBILITY OF SUCH DAMAGE.
"""Functions and classes used to enable more Discord oriented argument converters."""
from __future__ import annotations

__all__: list[str] = [
    "ArgumentT",
    "from_datetime",
    "parse_snowflake",
    "parse_channel_id",
    "parse_emoji_id",
    "parse_role_id",
    "parse_user_id",
    "search_snowflakes",
    "search_channel_ids",
    "search_emoji_ids",
    "search_role_ids",
    "search_user_ids",
    "to_bool",
    "to_channel",
    "to_color",
    "to_colour",
    "to_datetime",
    "to_emoji",
    "to_guild",
    "to_invite",
    "to_invite_with_metadata",
    "to_member",
    "to_presence",
    "to_role",
    "to_snowflake",
    "to_user",
    "to_voice_state",
]

import abc
import datetime
import logging
import operator
import re
import typing
import urllib.parse as urlparse
from collections import abc as collections

import hikari

from . import abc as tanjun_abc
from . import injecting
from .dependencies import async_cache

if typing.TYPE_CHECKING:
    from . import parsing

ArgumentT = typing.Union[str, int, float]
_ValueT = typing.TypeVar("_ValueT")
_LOGGER = logging.getLogger("hikari.tanjun.conversion")


class BaseConverter(typing.Generic[_ValueT], abc.ABC):
    """Base class for the standard converters.

    This is detail of the standard implementation and isn't guaranteed to work
    between implementations but will work for implementations which provide
    the standard dependency injection or special cased support for these.

    While it isn't necessary to subclass this to implement your own converters
    since dependency injection can be used to access fields like the current Context,
    this class introduces some niceties around stuff like state warnings.
    """

    __slots__ = ()

    @property
    @abc.abstractmethod
    def async_caches(
        self,
    ) -> collections.Sequence[typing.Any]:
        """Collection of the asynchronous caches that this converter relies on.

        This will only be necessary if the suggested intents or cache_components
        aren't enabled for a converter which requires cache.
        """

    @property
    @abc.abstractmethod
    def cache_components(self) -> hikari.CacheComponents:
        """Cache component(s) the converter takes advantage of.

        .. note::
            Unless `BaseConverter.requires_cache` is `True`, these cache components
            aren't necessary but simply avoid the converter from falling back to
            REST requests.

        This will be `hikari.CacheComponents.NONE` if the converter doesn't
        make cache calls.
        """

    @property
    @abc.abstractmethod
    def intents(self) -> hikari.Intents:
        """Gateway intents this converter takes advantage of.

        .. note::
            This field is supplementary to `BaseConverter.cache_components` and
            is used to detect when the relevant component might not actually be
            being kept up to date or filled by gateway events.

            Unless `BaseConverter.requires_cache` is `True`, these intents being
            disabled won't stop this converter from working as it'll still fall
            back to REST requests.
        """

    @property
    @abc.abstractmethod
    def requires_cache(self) -> bool:
        """Whether this converter relies on the relevant cache stores to work.

        If this is `True` then this converter will not function properly
        in an environment `BaseConverter.intents` or `BaseConverter.cache_components`
        isn't satisfied and will never fallback to REST requests.
        """

    def check_client(self, client: tanjun_abc.Client, parent_name: str, /) -> None:
        """Check that this converter will work with the given client.

        This never raises any errors but simply warns the user if the converter
        is not compatible with the given client.

        Parameters
        ----------
        client : tanjun.abc.Client
            The client to check against.
        parent_name : str
            The name of the converter's parent, used for warning messages.
        """
        # TODO: upgrade this stuff to the standard interface
        assert isinstance(client, injecting.InjectorClient)
        if not client.cache or any(client.get_type_dependency(cls) is injecting.UNDEFINED for cls in self.async_caches):
            if self.requires_cache:
                _LOGGER.warning(
                    f"Converter {self!r} registered with {parent_name} will always fail with a stateless client.",
                )

            elif self.cache_components:
                _LOGGER.warning(
                    f"Converter {self!r} registered with {parent_name} may not perform optimally in a stateless client.",
                )

        # elif missing_components := (self.cache_components & ~client.cache.components):
        #     _LOGGER.warning(

        if client.shards and (missing_intents := self.intents & ~client.shards.intents):
            _LOGGER.warning(
                f"Converter {self!r} registered with {parent_name} may not perform as expected "
                f"without the following intents: {missing_intents}",
            )


_DmCacheT = typing.Optional[async_cache.SfCache[hikari.DMChannel]]
_GuildChannelCacheT = typing.Optional[async_cache.SfCache[hikari.PartialChannel]]


# TODO: GuildChannelConverter
class ChannelConverter(BaseConverter[hikari.PartialChannel]):
    """Standard converter for channels mentions/IDs.

    Other Parameters
    ----------------
    include_dms : bool
        Whether to include DM channels in the results.

<<<<<<< HEAD
    async def __call__(self, ctx: tanjun_abc.Context, value: ArgumentT, /) -> _ValueT:
        if self._is_base_converter:
            # mypy does not understand this for some weird reason (should be investigated)
            callback: typing.Union[injecting.CallbackSig[_ValueT], BaseConverter[_ValueT]] = self.callback
            assert isinstance(callback, BaseConverter)
            return typing.cast(_ValueT, await callback(value, ctx))
=======
        May lead to a lot of extra fallbacks to REST requests if
        the client doesn't have a registered async cache for DMs.
>>>>>>> bcabb983

        Defaults to `True`.
    """

    __slots__ = ("_include_dms",)

    def __init__(self, *, include_dms: bool = True) -> None:
        self._include_dms = include_dms

    @property
    def async_caches(
        self,
    ) -> collections.Sequence[typing.Any]:
        return (_GuildChannelCacheT, _DmCacheT)

    @property
    def cache_components(self) -> hikari.CacheComponents:
        return hikari.CacheComponents.GUILD_CHANNELS

    @property
    def intents(self) -> hikari.Intents:
        return hikari.Intents.GUILDS

    @property
    def requires_cache(self) -> bool:
        return False

    async def __call__(
        self,
        argument: ArgumentT,
        /,
        ctx: tanjun_abc.Context = injecting.inject(type=tanjun_abc.Context),
        cache: _GuildChannelCacheT = injecting.inject(type=_GuildChannelCacheT),
        dm_cache: _DmCacheT = injecting.inject(type=_DmCacheT),
    ) -> hikari.PartialChannel:
        channel_id = parse_channel_id(argument, message="No valid channel mention or ID  found")
        if ctx.cache and (channel := ctx.cache.get_guild_channel(channel_id)):
            return channel

        no_guild_channel = False
        if cache:
            try:
                return await cache.get(channel_id)

            except async_cache.EntryNotFound:
                if not self._include_dms:
                    raise ValueError("Couldn't find channel") from None

                no_guild_channel = True

            except async_cache.CacheMissError:
                pass

        if dm_cache and self._include_dms:
            try:
                return await dm_cache.get(channel_id)

            except async_cache.EntryNotFound:
                if no_guild_channel:
                    raise ValueError("Couldn't find channel") from None

            except async_cache.CacheMissError:
                pass

        try:
            channel = await ctx.rest.fetch_channel(channel_id)
            if self._include_dms or isinstance(channel, hikari.GuildChannel):
                return channel

        except hikari.NotFoundError:
            pass

        raise ValueError("Couldn't find channel")


_EmojiCacheT = typing.Optional[async_cache.SfCache[hikari.KnownCustomEmoji]]


class EmojiConverter(BaseConverter[hikari.KnownCustomEmoji]):
    """Standard converter for custom emojis."""

    __slots__ = ()

    @property
    def async_caches(
        self,
    ) -> collections.Sequence[typing.Any]:
        return (_EmojiCacheT,)

    @property
    def cache_components(self) -> hikari.CacheComponents:
        return hikari.CacheComponents.EMOJIS

    @property
    def intents(self) -> hikari.Intents:
        return hikari.Intents.GUILD_EMOJIS | hikari.Intents.GUILDS

    @property
    def requires_cache(self) -> bool:
        return False

    async def __call__(
        self,
        argument: ArgumentT,
        /,
        ctx: tanjun_abc.Context = injecting.inject(type=tanjun_abc.Context),
        cache: _EmojiCacheT = injecting.inject(type=_EmojiCacheT),
    ) -> hikari.KnownCustomEmoji:
        emoji_id = parse_emoji_id(argument, message="No valid emoji or emoji ID found")

        if ctx.cache and (emoji := ctx.cache.get_emoji(emoji_id)):
            return emoji

        if cache:
            try:
                return await cache.get(emoji_id)

            except async_cache.EntryNotFound:
                raise ValueError("Couldn't find emoji") from None

            except async_cache.CacheMissError:
                pass

        if ctx.guild_id:
            try:
                return await ctx.rest.fetch_emoji(ctx.guild_id, emoji_id)

            except hikari.NotFoundError:
                pass

        raise ValueError("Couldn't find emoji")


_GuildCacheT = typing.Optional[async_cache.SfCache[hikari.Guild]]


class GuildConverter(BaseConverter[hikari.Guild]):
    """Stanard converter for guilds."""

    __slots__ = ()

    @property
    def async_caches(
        self,
    ) -> collections.Sequence[typing.Any]:
        return (_GuildCacheT,)

    @property
    def cache_components(self) -> hikari.CacheComponents:
        return hikari.CacheComponents.GUILDS

    @property
    def intents(self) -> hikari.Intents:
        return hikari.Intents.GUILDS

    @property
    def requires_cache(self) -> bool:
        return False

    async def __call__(
        self,
        argument: ArgumentT,
        /,
        ctx: tanjun_abc.Context = injecting.inject(type=tanjun_abc.Context),
        cache: _GuildCacheT = injecting.inject(type=_GuildCacheT),
    ) -> hikari.Guild:
        guild_id = parse_snowflake(argument, message="No valid guild ID found")
        if ctx.cache and (guild := ctx.cache.get_guild(guild_id)):
            return guild

        if cache:
            try:
                return await cache.get(guild_id)

            except async_cache.EntryNotFound:
                raise ValueError("Couldn't find guild") from None

            except async_cache.CacheMissError:
                pass

        try:
            return await ctx.rest.fetch_guild(guild_id)

        except hikari.NotFoundError:
            pass

        raise ValueError("Couldn't find guild")


_InviteCacheT = typing.Optional[async_cache.AsyncCache[str, hikari.InviteWithMetadata]]


class InviteConverter(BaseConverter[hikari.Invite]):
    """Standard converter for invites."""

    __slots__ = ()

    @property
    def async_caches(
        self,
    ) -> collections.Sequence[typing.Any]:
        return (_InviteCacheT,)

    @property
    def cache_components(self) -> hikari.CacheComponents:
        return hikari.CacheComponents.INVITES

    @property
    def intents(self) -> hikari.Intents:
        return hikari.Intents.GUILD_INVITES

    @property
    def requires_cache(self) -> bool:
        return False

    async def __call__(
        self,
        argument: ArgumentT,
        /,
        ctx: tanjun_abc.Context = injecting.inject(type=tanjun_abc.Context),
        cache: _InviteCacheT = injecting.inject(type=_InviteCacheT),
    ) -> hikari.Invite:
        if not isinstance(argument, str):
            raise ValueError(f"`{argument}` is not a valid invite code")

        if ctx.cache and (invite := ctx.cache.get_invite(argument)):
            return invite

        if cache:
            try:
                return await cache.get(argument)

            except async_cache.EntryNotFound:
                raise ValueError("Couldn't find invite") from None

            except async_cache.CacheMissError:
                pass

        try:
            return await ctx.rest.fetch_invite(argument)
        except hikari.NotFoundError:
            pass

        raise ValueError("Couldn't find invite")


class InviteWithMetadataConverter(BaseConverter[hikari.InviteWithMetadata]):
    """Standard converter for invites with metadata.

    .. note::
        Unlike `InviteConverter`, this converter is cache dependent.
    """

    __slots__ = ()

    @property
    def async_caches(
        self,
    ) -> collections.Sequence[typing.Any]:
        return (_InviteCacheT,)

    @property
    def cache_components(self) -> hikari.CacheComponents:
        return hikari.CacheComponents.INVITES

    @property
    def intents(self) -> hikari.Intents:
        return hikari.Intents.GUILD_INVITES

    @property
    def requires_cache(self) -> bool:
        return True

    async def __call__(
        self,
        argument: ArgumentT,
        /,
        ctx: tanjun_abc.Context = injecting.inject(type=tanjun_abc.Context),
        cache: typing.Optional[_InviteCacheT] = injecting.inject(type=_InviteCacheT),
    ) -> hikari.InviteWithMetadata:
        if not isinstance(argument, str):
            raise ValueError(f"`{argument}` is not a valid invite code")

        if ctx.cache and (invite := ctx.cache.get_invite(argument)):
            return invite

        if cache and (invite := await cache.get(argument)):
            return invite

        raise ValueError("Couldn't find invite")


_MemberCacheT = typing.Optional[async_cache.SfGuildBound[hikari.Member]]


class MemberConverter(BaseConverter[hikari.Member]):
    """Standard converter for guild members.

    This converter allows both mentions, raw IDs and partial usernames/nicknames
    and only works within a guild context.
    """

    __slots__ = ()

    @property
    def async_caches(
        self,
    ) -> collections.Sequence[typing.Any]:
        return (_MemberCacheT,)

    @property
    def cache_components(self) -> hikari.CacheComponents:
        return hikari.CacheComponents.MEMBERS

    @property
    def intents(self) -> hikari.Intents:
        return hikari.Intents.GUILD_MEMBERS | hikari.Intents.GUILDS

    @property
    def requires_cache(self) -> bool:
        return False

    async def __call__(
        self,
        argument: ArgumentT,
        /,
        ctx: tanjun_abc.Context = injecting.inject(type=tanjun_abc.Context),
        cache: _MemberCacheT = injecting.inject(type=_MemberCacheT),
    ) -> hikari.Member:
        if ctx.guild_id is None:
            raise ValueError("Cannot get a member from a DM channel")

        try:
            user_id = parse_user_id(argument, message="No valid user mention or ID found")

        except ValueError:
            if isinstance(argument, str):
                try:
                    return (await ctx.rest.search_members(ctx.guild_id, argument))[0]

                except (hikari.NotFoundError, IndexError):
                    pass

        else:
            if ctx.cache and (member := ctx.cache.get_member(ctx.guild_id, user_id)):
                return member

            if cache:
                try:
                    return await cache.get_from_guild(ctx.guild_id, user_id)

                except async_cache.EntryNotFound:
                    raise ValueError("Couldn't find member in this guild") from None

                except async_cache.CacheMissError:
                    pass

            try:
                return await ctx.rest.fetch_member(ctx.guild_id, user_id)

            except hikari.NotFoundError:
                pass

        raise ValueError("Couldn't find member in this guild")


_PresenceCacheT = typing.Optional[async_cache.SfGuildBound[hikari.MemberPresence]]


class PresenceConverter(BaseConverter[hikari.MemberPresence]):
    """Standard converter for presences.

    This converter is cache dependent and only works in a guild context.
    """

    __slots__ = ()

    @property
    def async_caches(
        self,
    ) -> collections.Sequence[typing.Any]:
        return (_PresenceCacheT,)

    @property
    def cache_components(self) -> hikari.CacheComponents:
        return hikari.CacheComponents.PRESENCES

    @property
    def intents(self) -> hikari.Intents:
        return hikari.Intents.GUILD_PRESENCES | hikari.Intents.GUILDS

    @property
    def requires_cache(self) -> bool:
        return True

    async def __call__(
        self,
        argument: ArgumentT,
        /,
        ctx: tanjun_abc.Context = injecting.inject(type=tanjun_abc.Context),
        cache: _PresenceCacheT = injecting.inject(type=_PresenceCacheT),
    ) -> hikari.MemberPresence:
        if ctx.guild_id is None:
            raise ValueError("Cannot get a presence from a DM channel")

        user_id = parse_user_id(argument, message="No valid member mention or ID  found")
        if ctx.cache and (presence := ctx.cache.get_presence(ctx.guild_id, user_id)):
            return presence

        if cache and (presence := await cache.get_from_guild(ctx.guild_id, user_id, default=None)):
            return presence

        raise ValueError("Couldn't find presence in current guild")


_RoleCacheT = typing.Optional[async_cache.SfCache[hikari.Role]]


class RoleConverter(BaseConverter[hikari.Role]):
    """Standard converter for guild roles."""

    __slots__ = ()

    @property
    def async_caches(
        self,
    ) -> collections.Sequence[typing.Any]:
        return (_RoleCacheT,)

    @property
    def cache_components(self) -> hikari.CacheComponents:
        return hikari.CacheComponents.ROLES

    @property
    def intents(self) -> hikari.Intents:
        return hikari.Intents.GUILDS

    @property
    def requires_cache(self) -> bool:
        return False

    async def __call__(
        self,
        argument: ArgumentT,
        /,
        ctx: tanjun_abc.Context = injecting.inject(type=tanjun_abc.Context),
        cache: _RoleCacheT = injecting.inject(type=_RoleCacheT),
    ) -> hikari.Role:
        role_id = parse_role_id(argument, message="No valid role mention or ID  found")
        if ctx.cache and (role := ctx.cache.get_role(role_id)):
            return role

        if cache:
            try:
                return await cache.get(role_id)

            except async_cache.EntryNotFound:
                raise ValueError("Couldn't find role") from None

            except async_cache.CacheMissError:
                pass

        if ctx.guild_id:
            for role in await ctx.rest.fetch_roles(ctx.guild_id):
                if role.id == role_id:
                    return role

        raise ValueError("Couldn't find role")


_UserCacheT = typing.Optional[async_cache.SfCache[hikari.User]]


class UserConverter(BaseConverter[hikari.User]):
    """Standard converter for users."""

    __slots__ = ()

    @property
    def async_caches(
        self,
    ) -> collections.Sequence[typing.Any]:
        return (_UserCacheT,)

    @property
    def cache_components(self) -> hikari.CacheComponents:
        return hikari.CacheComponents.NONE

    @property
    def intents(self) -> hikari.Intents:
        return hikari.Intents.GUILDS | hikari.Intents.GUILD_MEMBERS

    @property
    def requires_cache(self) -> bool:
        return False

    async def __call__(
        self,
        argument: ArgumentT,
        /,
        ctx: tanjun_abc.Context = injecting.inject(type=tanjun_abc.Context),
        cache: _UserCacheT = injecting.inject(type=_UserCacheT),
    ) -> hikari.User:
        # TODO: search by name if this is a guild context
        user_id = parse_user_id(argument, message="No valid user mention or ID  found")
        if ctx.cache and (user := ctx.cache.get_user(user_id)):
            return user

        if cache:
            try:
                return await cache.get(user_id)

            except async_cache.EntryNotFound:
                raise ValueError("Couldn't find user") from None

            except async_cache.CacheMissError:
                pass

        try:
            return await ctx.rest.fetch_user(user_id)

        except hikari.NotFoundError:
            pass

        raise ValueError("Couldn't find user")


_VoiceStateCacheT = typing.Optional[async_cache.SfGuildBound[hikari.VoiceState]]


class VoiceStateConverter(BaseConverter[hikari.VoiceState]):
    """Standard converter for voice states.

    .. note::
        This converter is cache dependent and only works in a guild context.
    """

    __slots__ = ()

    @property
    def async_caches(
        self,
    ) -> collections.Sequence[typing.Any]:
        return (_VoiceStateCacheT,)

    @property
    def cache_components(self) -> hikari.CacheComponents:
        return hikari.CacheComponents.VOICE_STATES

    @property
    def intents(self) -> hikari.Intents:
        return hikari.Intents.GUILD_VOICE_STATES | hikari.Intents.GUILDS

    @property
    def requires_cache(self) -> bool:
        return True

    async def __call__(
        self,
        argument: ArgumentT,
        /,
        ctx: tanjun_abc.Context = injecting.inject(type=tanjun_abc.Context),
        cache: _VoiceStateCacheT = injecting.inject(type=_VoiceStateCacheT),
    ) -> hikari.VoiceState:
        if ctx.guild_id is None:
            raise ValueError("Cannot get a voice state from a DM channel")

        user_id = parse_user_id(argument, message="No valid user mention or ID found")

        if ctx.cache and (state := ctx.cache.get_voice_state(ctx.guild_id, user_id)):
            return state

        if cache and (state := await cache.get_from_guild(ctx.guild_id, user_id, default=None)):
            return state

        raise ValueError("Voice state couldn't be found for current guild")


class _IDMatcherSig(typing.Protocol):
    def __call__(self, value: ArgumentT, /, *, message: str = "No valid mention or ID found") -> hikari.Snowflake:
        raise NotImplementedError


def _make_snowflake_parser(regex: re.Pattern[str], /) -> _IDMatcherSig:
    def parse(value: ArgumentT, /, *, message: str = "No valid mention or ID found") -> hikari.Snowflake:
        """Parse a snowflake from a string or int value.

        .. note::
            This only allows the relevant entity's mention format if applicable.

        Parameters
        ----------
        value: typing.Union[str, int]
            The value to parse (this argument can only be passed positionally).

        Other Parameters
        ----------------
        message: str
            The error message to raise if the value cannot be parsed.

        Returns
        -------
        hikari.Snowflake
            The parsed snowflake.

        Raises
        ------
        ValueError
            If the value cannot be parsed.
        """
        result: typing.Optional[hikari.Snowflake] = None
        if isinstance(value, str):
            if value.isdigit():
                result = hikari.Snowflake(value)

            else:
                capture = next(regex.finditer(value), None)
                result = hikari.Snowflake(capture.groups()[0]) if capture else None

        else:
            try:
                # Technically passing a float here is invalid (typing wise)
                # but we handle that by catching TypeError
                result = hikari.Snowflake(operator.index(typing.cast(int, value)))

            except (TypeError, ValueError):
                pass

        # We should also range check the provided ID.
        if result is not None and _range_check(result):
            return result

        raise ValueError(message) from None

    return parse


_IDSearcherSig = collections.Callable[[ArgumentT], collections.Iterator[hikari.Snowflake]]


def _range_check(snowflake: hikari.Snowflake, /) -> bool:
    return snowflake.min() <= snowflake <= snowflake.max()


def _make_snowflake_searcher(regex: re.Pattern[str], /) -> _IDSearcherSig:
    def parse(value: ArgumentT, /) -> collections.Iterator[hikari.Snowflake]:
        """Iterate over the snowflakes in a string.

        .. note::
            This only allows the relevant entity's mention format if applicable.

        Parameters
        ----------
        value: typing.Union[str, int]
            The value to parse (this argument can only be passed positionally).

        Returns
        -------
        collections.abc.Iterator[hikari.Snowflake]
            An iterator over the IDs found in the string.
        """
        if isinstance(value, str):
            if value.isdigit() and _range_check(result := hikari.Snowflake(value)):
                yield result

            else:
                yield from filter(
                    _range_check, map(hikari.Snowflake, (match.groups()[0] for match in regex.finditer(value)))
                )

                yield from filter(_range_check, map(hikari.Snowflake, filter(str.isdigit, value.split())))

        else:
            try:
                # Technically passing a float here is invalid (typing wise)
                # but we handle that by catching TypeError
                result = hikari.Snowflake(operator.index(typing.cast(int, value)))

            except (TypeError, ValueError):
                pass

            else:
                if _range_check(result):
                    yield result

    return parse


_SNOWFLAKE_REGEX = re.compile(r"<[@&?!#a]{0,3}(?::\w+:)?(\d+)>")
parse_snowflake: _IDMatcherSig = _make_snowflake_parser(_SNOWFLAKE_REGEX)
"""Parse a snowflake from a string or int value.

Parameters
----------
value: typing.Union[str, int]
    The value to parse (this argument can only be passed positionally).

Other Parameters
----------------
message: str
    The error message to raise if the value cannot be parsed.

Returns
-------
hikari.Snowflake
    The parsed snowflake.

Raises
------
ValueError
    If the value cannot be parsed.
"""

search_snowflakes: _IDSearcherSig = _make_snowflake_searcher(_SNOWFLAKE_REGEX)
"""Iterate over the snowflakes in a string.

Parameters
----------
value: typing.Union[str, int]
    The value to parse (this argument can only be passed positionally).

Returns
-------
collections.abc.Iterator[hikari.Snowflake]
    An iterator over the snowflakes in the string.
"""

_CHANNEL_ID_REGEX = re.compile(r"<#(\d+)>")
parse_channel_id: _IDMatcherSig = _make_snowflake_parser(_CHANNEL_ID_REGEX)
"""Parse a channel ID from a string or int value.

Parameters
----------
value: typing.Union[str, int]
    The value to parse (this argument can only be passed positionally).

Other Parameters
----------------
message: str
    The error message to raise if the value cannot be parsed.

Returns
-------
hikari.Snowflake
    The parsed channel ID.

Raises
------
ValueError
    If the value cannot be parsed.
"""

search_channel_ids: _IDSearcherSig = _make_snowflake_searcher(_CHANNEL_ID_REGEX)
"""Iterate over the channel IDs in a string.

Parameters
----------
value: typing.Union[str, int]
    The value to parse (this argument can only be passed positionally).

Returns
-------
collections.abc.Iterator[hikari.Snowflake]
    An iterator over the channel IDs in the string.
"""

_EMOJI_ID_REGEX = re.compile(r"<a?:\w+:(\d+)>")
parse_emoji_id: _IDMatcherSig = _make_snowflake_parser(_EMOJI_ID_REGEX)
"""Parse an Emoji ID from a string or int value.

Parameters
----------
value: typing.Union[str, int]
    The value to parse (this argument can only be passed positionally).

Other Parameters
----------------
message: str
    The error message to raise if the value cannot be parsed.

Returns
-------
hikari.Snowflake
    The parsed Emoji ID.

Raises
------
ValueError
    If the value cannot be parsed.
"""

search_emoji_ids: _IDSearcherSig = _make_snowflake_searcher(_EMOJI_ID_REGEX)
"""Iterate over the emoji IDs in a string.

Parameters
----------
value: typing.Union[str, int]
    The value to parse (this argument can only be passed positionally).

Returns
-------
collections.abc.Iterator[hikari.Snowflake]
    An iterator over the emoji IDs in the string.
"""

_ROLE_ID_REGEX = re.compile(r"<@&(\d+)>")
parse_role_id: _IDMatcherSig = _make_snowflake_parser(_ROLE_ID_REGEX)
"""Parse a role ID from a string or int value.

Parameters
----------
value: typing.Union[str, int]
    The value to parse (this argument can only be passed positionally).

Other Parameters
----------------
message: str
    The error message to raise if the value cannot be parsed.

Returns
-------
hikari.Snowflake
    The parsed role ID.

Raises
------
ValueError
    If the value cannot be parsed.
"""

search_role_ids: _IDSearcherSig = _make_snowflake_searcher(_ROLE_ID_REGEX)
"""Iterate over the role IDs in a string.

Parameters
----------
value: typing.Union[str, int]
    The value to parse (this argument can only be passed positionally).

Returns
-------
collections.abc.Iterator[hikari.Snowflake]
    An iterator over the role IDs in the string.
"""

_USER_ID_REGEX = re.compile(r"<@!?(\d+)>")
parse_user_id: _IDMatcherSig = _make_snowflake_parser(_USER_ID_REGEX)
"""Parse a user ID from a string or int value.

Parameters
----------
value: typing.Union[str, int]
    The value to parse (this argument can only be passed positionally).

Other Parameters
----------------
message: str
    The error message to raise if the value cannot be parsed.

Returns
-------
hikari.Snowflake
    The parsed user ID.

Raises
------
ValueError
    If the value cannot be parsed.
"""

search_user_ids: _IDSearcherSig = _make_snowflake_searcher(_USER_ID_REGEX)
"""Iterate over the user IDs in a string.

Parameters
----------
value: typing.Union[str, int]
    The value to parse (this argument can only be passed positionally).

Returns
-------
collections.abc.Iterator[hikari.Snowflake]
    An iterator over the user IDs in the string.
"""


def _build_url_parser(callback: collections.Callable[[str], _ValueT], /) -> collections.Callable[[str], _ValueT]:
    def parse(value: str, /) -> _ValueT:
        """Convert an argument to a `urllib.parse` type.

        Parameters
        ----------
        value: str
            The value to parse (this argument can only be passed positionally).

        Returns
        -------
        _ValueT
            The parsed URL.

        Raises
        ------
        ValueError
            If the argument couldn't be parsed.
        """
        if value.startswith("<") and value.endswith(">"):
            value = value[1:-1]

        return callback(value)

    return parse


defragment_url: collections.Callable[[str], urlparse.DefragResult] = _build_url_parser(urlparse.urldefrag)
"""Convert an argument to a defragmented URL.

Parameters
----------
value: str
    The value to parse (this argument can only be passed positionally).

Returns
-------
urllib.parse.DefragResult
    The parsed URL.

Raises
------
ValueError
    If the argument couldn't be parsed.
"""

parse_url: collections.Callable[[str], urlparse.ParseResult] = _build_url_parser(urlparse.urlparse)
"""Convert an argument to a parsed URL.

Parameters
----------
value: str
    The value to parse (this argument can only be passed positionally).

Returns
-------
urllib.parse.ParseResult
    The parsed URL.

Raises
------
ValueError
    If the argument couldn't be parsed.
"""


split_url: collections.Callable[[str], urlparse.SplitResult] = _build_url_parser(urlparse.urlsplit)
"""Convert an argument to a split URL.

Parameters
----------
value: str
    The value to parse (this argument can only be passed positionally).

Returns
-------
urllib.parse.SplitResult
    The split URL.

Raises
------
ValueError
    If the argument couldn't be parsed.
"""

_DATETIME_REGEX = re.compile(r"<-?t:(\d+)(?::\w)?>")


def to_datetime(value: str, /) -> datetime.datetime:
    """Parse a datetime from Discord's datetime format.

    More information on this format can be found at
    https://discord.com/developers/docs/reference#message-formatting-timestamp-styles

    Parameters
    ----------
    value: str
        The value to parse.

    Returns
    -------
    datetime.datetime
        The parsed datetime.

    Raises
    ------
    ValueError
        If the value cannot be parsed.
    """
    try:
        timestamp = int(next(_DATETIME_REGEX.finditer(value)).groups()[0])

    except StopIteration:
        raise ValueError("Not a valid datetime") from None

    return datetime.datetime.fromtimestamp(timestamp, tz=datetime.timezone.utc)


_VALID_DATETIME_STYLES = frozenset(("t", "T", "d", "D", "f", "F", "R"))


def from_datetime(value: datetime.datetime, /, *, style: str = "f") -> str:
    """Format a datetime as Discord's datetime format.

    More information on this format can be found at
    https://discord.com/developers/docs/reference#message-formatting-timestamp-styles

    Parameters
    ----------
    value: datetime.datetime
        The datetime to format.

    Other Parameters
    ----------------
    style: str
        The style to use.

        The valid styles can be found at
        https://discord.com/developers/docs/reference#message-formatting-formats
        and this defaults to `"f"`.

    Returns
    -------
    str
        The formatted datetime.

    Raises
    ------
    ValueError
        If the provided datetime is timezone naive.
        If an invalid style is provided.
    """
    if style not in _VALID_DATETIME_STYLES:
        raise ValueError(f"Invalid style: {style}")

    if value.tzinfo is None:
        raise ValueError("Cannot convert naive datetimes, please specify a timezone.")

    return f"<t:{round(value.timestamp())}:{style}>"


_YES_VALUES = frozenset(("y", "yes", "t", "true", "on", "1"))
_NO_VALUES = frozenset(("n", "no", "f", "false", "off", "0"))


def to_bool(value: str, /) -> bool:
    """Convert user string input into a boolean value.

    Parameters
    ----------
    value: str
        The value to convert.

    Returns
    -------
    bool
        The converted value.

    Raises
    ------
    ValueError
        If the value cannot be converted.
    """
    value = value.lower().strip()
    if value in _YES_VALUES:
        return True

    if value in _NO_VALUES:
        return False

    raise ValueError(f"Invalid bool value `{value}`")


def to_color(argument: ArgumentT, /) -> hikari.Color:
    """Convert user input to a `hikari.colors.Color` object."""
    if isinstance(argument, str):
        values = argument.split(" ")
        if all(value.isdigit() for value in values):
            return hikari.Color.of(*map(int, values))

        return hikari.Color.of(*values)

    return hikari.Color.of(argument)


_TYPE_OVERRIDES: dict[collections.Callable[..., typing.Any], collections.Callable[[str], typing.Any]] = {
    bool: to_bool,
    bytes: lambda d: bytes(d, "utf-8"),
    bytearray: lambda d: bytearray(d, "utf-8"),
    datetime.datetime: to_datetime,
    hikari.Snowflake: parse_snowflake,
    urlparse.DefragResult: defragment_url,
    urlparse.ParseResult: parse_url,
    urlparse.SplitResult: split_url,
}


def override_type(cls: parsing.ConverterSig, /) -> parsing.ConverterSig:
    return _TYPE_OVERRIDES.get(cls, cls)


to_channel: typing.Final[ChannelConverter] = ChannelConverter()
"""Convert user input to a `hikari.channels.PartialChannel` object."""

to_colour: typing.Final[collections.Callable[[ArgumentT], hikari.Color]] = to_color
"""Convert user input to a `hikari.colors.Color` object."""

to_emoji: typing.Final[EmojiConverter] = EmojiConverter()
"""Convert user input to a cached `hikari.emojis.KnownCustomEmoji` object."""

to_guild: typing.Final[GuildConverter] = GuildConverter()
"""Convert user input to a `hikari.guilds.Guild` object."""

to_invite: typing.Final[InviteConverter] = InviteConverter()
"""Convert user input to a cached `hikari.invites.InviteWithMetadata` object."""

to_invite_with_metadata: typing.Final[InviteWithMetadataConverter] = InviteWithMetadataConverter()
"""Convert user input to a `hikari.invites.Invite` object."""

to_member: typing.Final[MemberConverter] = MemberConverter()
"""Convert user input to a `hikari.guilds.Member` object."""

to_presence: typing.Final[PresenceConverter] = PresenceConverter()
"""Convert user input to a cached `hikari.presences.MemberPresence`."""

to_role: typing.Final[RoleConverter] = RoleConverter()
"""Convert user input to a `hikari.guilds.Role` object."""

to_snowflake: typing.Final[collections.Callable[[ArgumentT], hikari.Snowflake]] = parse_snowflake
"""Convert user input to a `hikari.snowflakes.Snowflake`.

.. note::
    This also range validates the input.
"""

to_user: typing.Final[UserConverter] = UserConverter()
"""Convert user input to a `hikari.users.User` object."""

to_voice_state: typing.Final[VoiceStateConverter] = VoiceStateConverter()
"""Convert user input to a cached `hikari.voices.VoiceState`."""<|MERGE_RESOLUTION|>--- conflicted
+++ resolved
@@ -198,17 +198,8 @@
     include_dms : bool
         Whether to include DM channels in the results.
 
-<<<<<<< HEAD
-    async def __call__(self, ctx: tanjun_abc.Context, value: ArgumentT, /) -> _ValueT:
-        if self._is_base_converter:
-            # mypy does not understand this for some weird reason (should be investigated)
-            callback: typing.Union[injecting.CallbackSig[_ValueT], BaseConverter[_ValueT]] = self.callback
-            assert isinstance(callback, BaseConverter)
-            return typing.cast(_ValueT, await callback(value, ctx))
-=======
         May lead to a lot of extra fallbacks to REST requests if
         the client doesn't have a registered async cache for DMs.
->>>>>>> bcabb983
 
         Defaults to `True`.
     """
