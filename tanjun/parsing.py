--- conflicted
+++ resolved
@@ -1009,15 +1009,11 @@
         for parameter in itertools.chain(self._options, self._arguments):
             parameter.bind_component(component)
 
-<<<<<<< HEAD
         return self
 
-    async def parse(self, ctx: tanjun_abc.MessageContext, /) -> tuple[list[typing.Any], dict[str, typing.Any]]:
-=======
     def parse(
         self, ctx: tanjun_abc.MessageContext, /
     ) -> collections.Coroutine[typing.Any, typing.Any, dict[str, typing.Any]]:
->>>>>>> bcabb983
         # <<inherited docstring from AbstractParser>>.
         return _SemanticShlex(ctx, self._arguments, self._options).parse()
 
